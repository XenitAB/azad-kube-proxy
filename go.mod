module github.com/xenitab/azad-kube-proxy

go 1.19

require (
	github.com/Azure/azure-sdk-for-go/sdk/azcore v1.6.0
	github.com/Azure/azure-sdk-for-go/sdk/azidentity v1.3.0
	github.com/Azure/azure-sdk-for-go/sdk/resourcemanager/resources/armresources v1.0.0
	github.com/Azure/azure-sdk-for-go/sdk/resourcemanager/resources/armsubscriptions v1.0.0
	github.com/alexflint/go-arg v1.4.3
	github.com/bombsimon/logrusr/v2 v2.0.1
	github.com/go-logr/logr v1.2.3
	github.com/go-logr/zapr v1.2.3
	github.com/google/go-cmp v0.5.9
	github.com/gorilla/mux v1.8.0
	github.com/manicminer/hamilton v0.61.0
	github.com/manifoldco/promptui v0.9.0
	github.com/olekukonko/tablewriter v0.0.5
	github.com/patrickmn/go-cache v2.1.0+incompatible
	github.com/prometheus/client_golang v1.14.0
	github.com/rs/cors v1.8.3
	github.com/sirupsen/logrus v1.9.0
	github.com/stretchr/testify v1.8.1
	github.com/xenitab/go-oidc-middleware v0.0.43
	github.com/xenitab/go-oidc-middleware/oidchttp v0.0.43
	go.uber.org/zap v1.24.0
	golang.org/x/sync v0.1.0
	k8s.io/api v0.27.2
	k8s.io/apimachinery v0.27.2
	k8s.io/client-go v0.26.1
)

require (
	github.com/Azure/azure-sdk-for-go/sdk/internal v1.3.0 // indirect
	github.com/AzureAD/microsoft-authentication-library-for-go v1.0.0 // indirect
	github.com/alexflint/go-scalar v1.2.0 // indirect
	github.com/andres-erbsen/clock v0.0.0-20160526145045-9e14626cd129 // indirect
	github.com/beorn7/perks v1.0.1 // indirect
	github.com/cespare/xxhash/v2 v2.2.0 // indirect
	github.com/chzyer/readline v1.5.1 // indirect
	github.com/davecgh/go-spew v1.1.1 // indirect
	github.com/decred/dcrd/dcrec/secp256k1/v4 v4.1.0 // indirect
	github.com/emicklei/go-restful/v3 v3.10.1 // indirect
	github.com/evanphx/json-patch v4.12.0+incompatible // indirect
	github.com/go-openapi/jsonpointer v0.19.6 // indirect
	github.com/go-openapi/jsonreference v0.20.2 // indirect
	github.com/go-openapi/swag v0.22.3 // indirect
	github.com/goccy/go-json v0.10.0 // indirect
	github.com/gogo/protobuf v1.3.2 // indirect
<<<<<<< HEAD
	github.com/golang-jwt/jwt/v4 v4.5.0 // indirect
	github.com/golang/protobuf v1.5.2 // indirect
=======
	github.com/golang-jwt/jwt/v4 v4.4.3 // indirect
	github.com/golang/protobuf v1.5.3 // indirect
>>>>>>> baaa4c18
	github.com/google/gnostic v0.6.9 // indirect
	github.com/google/gofuzz v1.2.0 // indirect
	github.com/google/uuid v1.3.0 // indirect
	github.com/hashicorp/go-azure-helpers v0.55.0 // indirect
	github.com/hashicorp/go-azure-sdk v0.20230331.1143618 // indirect
	github.com/hashicorp/go-cleanhttp v0.5.2 // indirect
	github.com/hashicorp/go-retryablehttp v0.7.2 // indirect
	github.com/hashicorp/go-uuid v1.0.3 // indirect
	github.com/hashicorp/go-version v1.6.0 // indirect
	github.com/imdario/mergo v0.3.13 // indirect
	github.com/josharian/intern v1.0.0 // indirect
	github.com/json-iterator/go v1.1.12 // indirect
	github.com/kylelemons/godebug v1.1.0 // indirect
	github.com/lestrrat-go/backoff/v2 v2.0.8 // indirect
	github.com/lestrrat-go/blackmagic v1.0.1 // indirect
	github.com/lestrrat-go/httpcc v1.0.1 // indirect
	github.com/lestrrat-go/iter v1.0.2 // indirect
	github.com/lestrrat-go/jwx v1.2.25 // indirect
	github.com/lestrrat-go/option v1.0.1 // indirect
	github.com/mailru/easyjson v0.7.7 // indirect
	github.com/mattn/go-runewidth v0.0.14 // indirect
	github.com/matttproud/golang_protobuf_extensions v1.0.4 // indirect
	github.com/modern-go/concurrent v0.0.0-20180306012644-bacd9c7ef1dd // indirect
	github.com/modern-go/reflect2 v1.0.2 // indirect
	github.com/munnerz/goautoneg v0.0.0-20191010083416-a7dc8b61c822 // indirect
	github.com/pkg/browser v0.0.0-20210911075715-681adbf594b8 // indirect
	github.com/pkg/errors v0.9.1 // indirect
	github.com/pmezard/go-difflib v1.0.0 // indirect
	github.com/prometheus/client_model v0.3.0 // indirect
	github.com/prometheus/common v0.39.0 // indirect
	github.com/prometheus/procfs v0.9.0 // indirect
	github.com/rivo/uniseg v0.4.3 // indirect
	github.com/spf13/pflag v1.0.5 // indirect
	go.uber.org/atomic v1.10.0 // indirect
	go.uber.org/multierr v1.9.0 // indirect
	go.uber.org/ratelimit v0.2.0 // indirect
	golang.org/x/crypto v0.5.0 // indirect
<<<<<<< HEAD
	golang.org/x/net v0.7.0 // indirect
	golang.org/x/oauth2 v0.4.0 // indirect
	golang.org/x/sys v0.5.0 // indirect
	golang.org/x/term v0.5.0 // indirect
	golang.org/x/text v0.7.0 // indirect
=======
	golang.org/x/net v0.8.0 // indirect
	golang.org/x/oauth2 v0.4.0 // indirect
	golang.org/x/sys v0.6.0 // indirect
	golang.org/x/term v0.6.0 // indirect
	golang.org/x/text v0.8.0 // indirect
>>>>>>> baaa4c18
	golang.org/x/time v0.3.0 // indirect
	google.golang.org/appengine v1.6.7 // indirect
	google.golang.org/protobuf v1.28.1 // indirect
	gopkg.in/inf.v0 v0.9.1 // indirect
	gopkg.in/yaml.v2 v2.4.0 // indirect
	gopkg.in/yaml.v3 v3.0.1 // indirect
	k8s.io/klog/v2 v2.90.1 // indirect
	k8s.io/kube-openapi v0.0.0-20230501164219-8b0f38b5fd1f // indirect
	k8s.io/utils v0.0.0-20230209194617-a36077c30491 // indirect
	sigs.k8s.io/json v0.0.0-20221116044647-bc3834ca7abd // indirect
	sigs.k8s.io/structured-merge-diff/v4 v4.2.3 // indirect
	sigs.k8s.io/yaml v1.3.0 // indirect
	software.sslmate.com/src/go-pkcs12 v0.2.0 // indirect
)<|MERGE_RESOLUTION|>--- conflicted
+++ resolved
@@ -47,13 +47,8 @@
 	github.com/go-openapi/swag v0.22.3 // indirect
 	github.com/goccy/go-json v0.10.0 // indirect
 	github.com/gogo/protobuf v1.3.2 // indirect
-<<<<<<< HEAD
-	github.com/golang-jwt/jwt/v4 v4.5.0 // indirect
-	github.com/golang/protobuf v1.5.2 // indirect
-=======
 	github.com/golang-jwt/jwt/v4 v4.4.3 // indirect
 	github.com/golang/protobuf v1.5.3 // indirect
->>>>>>> baaa4c18
 	github.com/google/gnostic v0.6.9 // indirect
 	github.com/google/gofuzz v1.2.0 // indirect
 	github.com/google/uuid v1.3.0 // indirect
@@ -91,19 +86,11 @@
 	go.uber.org/multierr v1.9.0 // indirect
 	go.uber.org/ratelimit v0.2.0 // indirect
 	golang.org/x/crypto v0.5.0 // indirect
-<<<<<<< HEAD
-	golang.org/x/net v0.7.0 // indirect
-	golang.org/x/oauth2 v0.4.0 // indirect
-	golang.org/x/sys v0.5.0 // indirect
-	golang.org/x/term v0.5.0 // indirect
-	golang.org/x/text v0.7.0 // indirect
-=======
 	golang.org/x/net v0.8.0 // indirect
 	golang.org/x/oauth2 v0.4.0 // indirect
 	golang.org/x/sys v0.6.0 // indirect
 	golang.org/x/term v0.6.0 // indirect
 	golang.org/x/text v0.8.0 // indirect
->>>>>>> baaa4c18
 	golang.org/x/time v0.3.0 // indirect
 	google.golang.org/appengine v1.6.7 // indirect
 	google.golang.org/protobuf v1.28.1 // indirect
