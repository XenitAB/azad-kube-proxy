module github.com/xenitab/azad-kube-proxy

go 1.16

require (
	github.com/Azure/azure-sdk-for-go/sdk/azcore v0.16.2
	github.com/Azure/azure-sdk-for-go/sdk/azidentity v0.9.2
	github.com/alicebob/miniredis/v2 v2.15.1
	github.com/bombsimon/logrusr v1.1.0
	github.com/coreos/go-oidc v2.2.1+incompatible
	github.com/go-logr/logr v0.4.0
	github.com/go-logr/zapr v0.4.0
	github.com/go-playground/validator/v10 v10.7.0
	github.com/go-redis/redis/v8 v8.11.0
	github.com/google/go-cmp v0.5.6
	github.com/gorilla/mux v1.8.0
	github.com/imdario/mergo v0.3.11 // indirect
	github.com/manicminer/hamilton v0.21.0
	github.com/manifoldco/promptui v0.8.0
	github.com/olekukonko/tablewriter v0.0.5
	github.com/patrickmn/go-cache v2.1.0+incompatible
	github.com/pquerna/cachecontrol v0.0.0-20171018203845-0dec1b30a021 // indirect
	github.com/prometheus/client_golang v1.11.0
	github.com/rs/cors v1.8.0
	github.com/sirupsen/logrus v1.8.1
	github.com/urfave/cli/v2 v2.3.0
	go.uber.org/zap v1.18.1
	golang.org/x/oauth2 v0.0.0-20210514164344-f6687ab2804c
	gopkg.in/square/go-jose.v2 v2.2.2 // indirect
	k8s.io/api v0.21.2
	k8s.io/apimachinery v0.21.2
<<<<<<< HEAD
	k8s.io/client-go v0.21.1
=======
	k8s.io/client-go v0.21.2
>>>>>>> 636f76ea
	k8s.io/utils v0.0.0-20210111153108-fddb29f9d009 // indirect
)<|MERGE_RESOLUTION|>--- conflicted
+++ resolved
@@ -29,10 +29,6 @@
 	gopkg.in/square/go-jose.v2 v2.2.2 // indirect
 	k8s.io/api v0.21.2
 	k8s.io/apimachinery v0.21.2
-<<<<<<< HEAD
-	k8s.io/client-go v0.21.1
-=======
 	k8s.io/client-go v0.21.2
->>>>>>> 636f76ea
 	k8s.io/utils v0.0.0-20210111153108-fddb29f9d009 // indirect
 )