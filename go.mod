--- conflicted
+++ resolved
@@ -85,13 +85,8 @@
 	go.uber.org/atomic v1.10.0 // indirect
 	go.uber.org/multierr v1.9.0 // indirect
 	go.uber.org/ratelimit v0.2.0 // indirect
-<<<<<<< HEAD
-	golang.org/x/crypto v0.6.0 // indirect
-	golang.org/x/net v0.6.0 // indirect
-=======
 	golang.org/x/crypto v0.5.0 // indirect
 	golang.org/x/net v0.7.0 // indirect
->>>>>>> 671b848e
 	golang.org/x/oauth2 v0.4.0 // indirect
 	golang.org/x/sys v0.5.0 // indirect
 	golang.org/x/term v0.5.0 // indirect
