--- conflicted
+++ resolved
@@ -27,11 +27,7 @@
 	golang.org/x/sync v0.1.0
 	k8s.io/api v0.27.2
 	k8s.io/apimachinery v0.27.2
-<<<<<<< HEAD
-	k8s.io/client-go v0.26.1
-=======
 	k8s.io/client-go v0.27.2
->>>>>>> 86b1b634
 )
 
 require (
