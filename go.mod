--- conflicted
+++ resolved
@@ -28,11 +28,7 @@
 	golang.org/x/sync v0.0.0-20210220032951-036812b2e83c
 	k8s.io/api v0.23.4
 	k8s.io/apimachinery v0.23.4
-<<<<<<< HEAD
-	k8s.io/client-go v0.23.3
-=======
 	k8s.io/client-go v0.23.4
->>>>>>> 4c267d52
 )
 
 require (
