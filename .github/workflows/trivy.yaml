name: Trivy

on:
  pull_request:
    branches: [main]
  push:
    branches: [main]
  schedule:
    - cron: "0 4 * * *"

env:
  NAME: "azad-kube-proxy"

jobs:
  trivy:
    runs-on: ubuntu-latest
    steps:
      - name: Clone repo
        uses: actions/checkout@v3
      - name: Prepare
        id: prep
        run: |
          VERSION=sha-${GITHUB_SHA::8}
          if [[ $GITHUB_REF == refs/tags/* ]]; then
            VERSION=${GITHUB_REF/refs\/tags\//}
          fi
          echo ::set-output name=BUILD_DATE::$(date -u +'%Y-%m-%dT%H:%M:%SZ')
          echo ::set-output name=VERSION::${VERSION}
      - uses: brpaz/hadolint-action@v1.5.0
        with:
          dockerfile: Dockerfile
      - name: Cache container layers
<<<<<<< HEAD
        uses: actions/cache@v3.2.1
=======
        uses: actions/cache@v3.2.2
>>>>>>> 79cb033d
        with:
          path: /tmp/.buildx-cache
          key: ${{ runner.os }}-buildx-${{ github.sha }}
          restore-keys: |
            ${{ runner.os }}-buildx-
      - name: Set up QEMU
        uses: docker/setup-qemu-action@v2.1.0
      - name: Set up Docker Buildx
        uses: docker/setup-buildx-action@v2.2.1
      - name: Build container (multi arch)
        uses: docker/build-push-action@v3.2.0
        with:
          context: .
          file: ./Dockerfile
          platforms: linux/amd64
          cache-from: type=local,src=/tmp/.buildx-cache
          cache-to: type=local,dest=/tmp/.buildx-cache
          tags: ${{ env.NAME }}:${{ steps.prep.outputs.VERSION }}
          load: true
          labels: |
            org.opencontainers.image.title=${{ github.event.repository.name }}
            org.opencontainers.image.description=${{ github.event.repository.description }}
            org.opencontainers.image.url=${{ github.event.repository.html_url }}
            org.opencontainers.image.revision=${{ github.sha }}
            org.opencontainers.image.version=${{ steps.prep.outputs.VERSION }}
            org.opencontainers.image.created=${{ steps.prep.outputs.BUILD_DATE }}
      - name: Run Trivy vulnerability scanner
        uses: aquasecurity/trivy-action@master
        with:
          image-ref: ${{ env.NAME }}:${{ steps.prep.outputs.VERSION }}
          format: "template"
          template: "@/contrib/sarif.tpl"
          output: "trivy-results.sarif"
      - name: Upload Trivy scan results to GitHub Security tab
        uses: github/codeql-action/upload-sarif@v2
        with:
          sarif_file: "trivy-results.sarif"<|MERGE_RESOLUTION|>--- conflicted
+++ resolved
@@ -30,11 +30,7 @@
         with:
           dockerfile: Dockerfile
       - name: Cache container layers
-<<<<<<< HEAD
-        uses: actions/cache@v3.2.1
-=======
         uses: actions/cache@v3.2.2
->>>>>>> 79cb033d
         with:
           path: /tmp/.buildx-cache
           key: ${{ runner.os }}-buildx-${{ github.sha }}
